--- conflicted
+++ resolved
@@ -518,12 +518,7 @@
 
     return find_parent(request_info(parent_id, "modelInstances"))
 
-<<<<<<< HEAD
 def get_onnx_info(archive: Path, model_id: str) -> Path:
-=======
-
-def get_onnx_info(archive: Path) -> Path:
->>>>>>> eb995422
     REMOVE_INP_KEYS = ("dtype", "input_type", "layout")
     REMOVE_PREP_KEYS = "interleaved_to_planar"
 
@@ -731,7 +726,6 @@
         if not dry:
             create_new_instance(new_instance_params, new_archive)
 
-<<<<<<< HEAD
     # elif test_degradation(
     #     old_archive, new_archive, parent_archive, model, snpe_version, device_id
     # ):
@@ -744,15 +738,6 @@
 
     elif adb_test_degradation(
         old_archive, new_archive, parent_archive, model_id, snpe_version, device_id
-=======
-    elif test_degradation(
-        old_archive,
-        new_archive,
-        parent_archive,
-        model,
-        snpe_version,
-        device_id,
->>>>>>> eb995422
     ):
         logger.info(
             f"Degradation test passed for model '{model_id}' and instance '{old_instance['id']}'"
