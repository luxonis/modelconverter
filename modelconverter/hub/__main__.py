--- conflicted
+++ resolved
@@ -755,11 +755,7 @@
     domain: str | None = None,
     variant_tags: list[str] | None = None,
     variant_id: str | None = None,
-<<<<<<< HEAD
-    quantization_data: Quantization | str | None = None,
-=======
     quantization_data: Quantization | None = None,
->>>>>>> 41a3bcef
     instance_tags: list[str] | None = None,
     input_shape: list[int] | None = None,
     is_deployable: bool | None = None,
@@ -834,21 +830,12 @@
     opts : list[str], optional
         Additional options for the conversion process.
     """
-<<<<<<< HEAD
 
     old_key = environ.HUBAI_API_KEY
 
     if api_key:
         environ.HUBAI_API_KEY = api_key
 
-=======
-
-    old_key = environ.HUBAI_API_KEY
-
-    if api_key:
-        environ.HUBAI_API_KEY = api_key
-
->>>>>>> 41a3bcef
     try:
         opts = opts or []
 
