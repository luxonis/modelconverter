--- conflicted
+++ resolved
@@ -289,12 +289,9 @@
     limit: int = 50,
     sort: str = "updated",
     order: Order = "desc",
-<<<<<<< HEAD
-=======
     field: Annotated[
         list[str] | None, Parameter(name=["--field", "-f"])
     ] = None,
->>>>>>> 5fda7b94
 ) -> None:
     """Lists model versions.
 
@@ -320,12 +317,8 @@
         List of fields to show in the output.
         By default, ["name", "version", "slug", "platforms"] are shown.
     """
-<<<<<<< HEAD
-    _variant_ls(
-=======
     hub_ls(
         "modelVersions",
->>>>>>> 5fda7b94
         model_id=model_id,
         is_public=is_public,
         slug=slug,
@@ -443,7 +436,6 @@
     print(f"Model variant '{variant_id}' deleted")
 
 
-<<<<<<< HEAD
 def _instance_ls(*args, **kwargs) -> list[dict[str, Any]]:
     return hub_ls(
         "modelInstances",
@@ -459,8 +451,6 @@
     )
 
 
-=======
->>>>>>> 5fda7b94
 @instance.command(name="ls")
 def instance_ls(
     *,
@@ -480,12 +470,9 @@
     limit: int = 50,
     sort: str = "updated",
     order: Order = "desc",
-<<<<<<< HEAD
-=======
     field: Annotated[
         list[str] | None, Parameter(name=["--field", "-f"])
     ] = None,
->>>>>>> 5fda7b94
 ) -> None:
     """Lists model instances.
 
@@ -529,12 +516,8 @@
         List of fields to show in the output.
         By default, ["slug", "id", "model_type", "is_nn_archive"] are shown.
     """
-<<<<<<< HEAD
-    _instance_ls(
-=======
     hub_ls(
         "modelInstances",
->>>>>>> 5fda7b94
         platforms=[platform.name for platform in platforms]
         if platforms
         else [],
@@ -600,11 +583,7 @@
 
 @instance.command(name="download")
 def instance_download(
-<<<<<<< HEAD
-    identifier: str, output_dir: str | None = None, cache: bool = False
-=======
     identifier: str, output_dir: str | None = None, force: bool = False
->>>>>>> 5fda7b94
 ) -> Path:
     """Downloads files from a model instance.
 
@@ -648,16 +627,11 @@
             dest.mkdir(parents=True, exist_ok=True)
 
             file_path = dest / filename
-<<<<<<< HEAD
-            if file_path.exists() and cache:
-                print(f"File '{filename}' already exists. Skipping download.")
-=======
             if file_path.exists() and not force:
                 print(
                     f"File '{filename}' already exists. Skipping download. "
                     "Use --force to overwrite."
                 )
->>>>>>> 5fda7b94
                 downloaded_path = file_path
                 continue
 
