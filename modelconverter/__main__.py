import logging
import shutil
from datetime import datetime
from enum import Enum
from importlib.metadata import version
from pathlib import Path
from typing import Dict, List, Optional, Tuple

import typer
from luxonis_ml.nn_archive import ArchiveGenerator, is_nn_archive
from luxonis_ml.nn_archive.config import Config as NNArchiveConfig
from luxonis_ml.nn_archive.config_building_blocks import PreprocessingBlock
from luxonis_ml.utils import reset_logging, setup_logging
from typing_extensions import Annotated, TypeAlias

from modelconverter.packages import (
    get_benchmark,
    get_exporter,
    get_inferer,
)
from modelconverter.utils import (
    ModelconverterException,
    docker_build,
    docker_exec,
    in_docker,
    modelconverter_config_to_nn,
    process_nn_archive,
    resolve_path,
    upload_file_to_remote,
)
from modelconverter.utils.config import Config, SingleStageConfig
from modelconverter.utils.constants import (
    CALIBRATION_DIR,
    CONFIGS_DIR,
    MISC_DIR,
    MODELS_DIR,
    OUTPUTS_DIR,
)
from modelconverter.utils.types import Target

app = typer.Typer(
    help="Modelconverter CLI",
    add_completion=False,
    rich_markup_mode="markdown",
)


class Format(str, Enum):
    NATIVE = "native"
    NN_ARCHIVE = "nn_archive"


FormatOption: TypeAlias = Annotated[
    Format,
    typer.Option(
        help="One of the supported formats.",
    ),
]
PathOption: TypeAlias = Annotated[
    Optional[str],
    typer.Option(
        help="Path to the configuration file or nn archive.",
        show_default=False,
    ),
]
OptsArgument: TypeAlias = Annotated[
    Optional[List[str]],
    typer.Argument(
        help="A list of optional CLI overrides of the config file.",
        show_default=False,
    ),
]

TargetArgument: TypeAlias = Annotated[
    Target,
    typer.Argument(
        case_sensitive=False,
        help="Target platform to convert to.",
        show_default=False,
    ),
]

DevOption: TypeAlias = Annotated[
    bool,
    typer.Option(
        help="Builds a new iamge and uses the development docker-compose file."
    ),
]

BuildOption: TypeAlias = Annotated[
    bool,
    typer.Option(
        help="Builds the docker image before running the command."
        "Can only be used together with --dev and --docker.",
    ),
]
ModelPathOption: TypeAlias = Annotated[
    str, typer.Option(help="A URL or a path to the model file.")
]

DockerOption: TypeAlias = Annotated[
    bool,
    typer.Option(
        help="Runs the conversion in a docker container. "
        "Ensure that all the necessary tools are available in "
        "PATH if you disable this option.",
    ),
]

GPUOption: TypeAlias = Annotated[
    bool,
    typer.Option(help="Use GPU for conversion. Only relevant for HAILO."),
]

OutputDirOption: TypeAlias = Annotated[
    Optional[str],
    typer.Option(
        ..., "--output-dir", "-o", help="Name of the output directory."
    ),
]


def get_output_dir_name(
    target: Target, name: str, output_dir: Optional[str]
) -> Path:
    date = datetime.now().strftime("%Y_%m_%d_%H_%M_%S")
    if output_dir is not None:
        if (OUTPUTS_DIR / output_dir).exists():
            shutil.rmtree(OUTPUTS_DIR / output_dir)
    else:
        output_dir = f"{name}_to_{target.name.lower()}_{date}"
    return OUTPUTS_DIR / output_dir


def get_configs(
    path: Optional[str], opts: OptsArgument = None
) -> Tuple[Config, Optional[NNArchiveConfig], Optional[str]]:
    """Sets up the configuration.

    @type path: Optional[str]
    @param path: Path to the configuration file or NN Archive.
    @type opts: Optional[List[str]]
    @param opts: Optional CLI overrides of the config file.
    @rtype: Tuple[Config, Optional[NNArchiveConfig], Optional[str]]
    @return: Tuple of the parsed modelconverter L{Config}, L{NNArchiveConfig} and the
        main stage key.
    """
    logger = logging.getLogger(__name__)

    for p in [CONFIGS_DIR, MODELS_DIR, OUTPUTS_DIR, CALIBRATION_DIR]:
        logger.debug(f"Creating {p}")
        p.mkdir(parents=True, exist_ok=True)

    opts = opts or []
    if len(opts) % 2 != 0:
        raise ValueError(
            "Invalid number of overrides. See --help for more information."
        )
    overrides = {opts[i]: opts[i + 1] for i in range(0, len(opts), 2)}
    if path is not None:
        path_ = resolve_path(path, MISC_DIR)
        if path_.is_dir() or is_nn_archive(path_):
            return process_nn_archive(path_, overrides)
        shutil.move(str(path_), CONFIGS_DIR / path_.name)
    cfg = Config.get_config(path, overrides)

    main_stage_key = None
    if len(cfg.stages) > 1:
        for key in cfg.stages:
            if "yolov8" in key and "seg" in key:
                logger.info(f"Detected main stage key: {key}")
                main_stage_key = key
                break
    else:
        main_stage_key = next(iter(cfg.stages.keys()))

    return cfg, None, main_stage_key


def extract_preprocessing(
    cfg: Config,
) -> Tuple[Config, Dict[str, PreprocessingBlock]]:
    if len(cfg.stages) > 1:
        raise ValueError(
            "Only single-stage models are supported with NN archive."
        )
    stage_cfg = next(iter(cfg.stages.values()))
    preprocessing = {}
    for inp in stage_cfg.inputs:
        mean = inp.mean_values or [0, 0, 0]
        scale = inp.scale_values or [1, 1, 1]

        preproc_block = PreprocessingBlock(
            reverse_channels=inp.reverse_input_channels,
            mean=mean,
            scale=scale,
            interleaved_to_planar=False,
        )
        preprocessing[inp.name] = preproc_block

        inp.mean_values = None
        inp.scale_values = None
        inp.reverse_input_channels = False

    return cfg, preprocessing


@app.command()
def infer(
    target: TargetArgument,
    model_path: ModelPathOption,
    input_path: Annotated[
        Path,
        typer.Option(
            ...,
            "--input-path",
            "-i",
            help="Path to the directory with data for inference."
            "The directory must contain one subdirectory per input, named the same as the input."
            "Inference data must be provided in the NPY format.",
        ),
    ],
    path: PathOption,
    output_dir: OutputDirOption = None,
    stage: Annotated[
        Optional[str],
        typer.Option(
            ...,
            "--stage",
            "-s",
            help="Name of the stage to run. Only needed for multistage configs.",
        ),
    ] = None,
    dev: DevOption = False,
    gpu: Annotated[
        bool,
        typer.Option(help="Use GPU for conversion. Only relevant for HAILO."),
    ] = True,
    opts: OptsArgument = None,
):
    """Runs inference on the specified target platform."""

    tag = "dev" if dev else "latest"
    if dev:
        docker_build(target.value, tag=tag)

    if in_docker():
        setup_logging(file="modelconverter.log", use_rich=True)
        logger = logging.getLogger(__name__)
        logger.info("Starting inference")
        try:
            mult_cfg, _, _ = get_configs(path, opts)
            cfg = mult_cfg.get_stage_config(stage)
            output_path = get_output_dir_name(
                target, mult_cfg.name, output_dir
            )
            Inferer = get_inferer(target)
            Inferer.from_config(model_path, input_path, output_path, cfg).run()
        except Exception:
            logger.exception("Encountered an unexpected error!")
            exit(2)
    else:
        args = [
            "infer",
            target.value,
            "--model-path",
            str(model_path),
            "--input-path",
            str(input_path),
            "--path",
            str(path),
        ]
        if output_dir is not None:
            args.extend(["--output-dir", output_dir])
        if opts is not None:
            args.extend(opts)
        docker_exec(target.value, *args, tag=tag, use_gpu=gpu)


@app.command()
def shell(
    target: TargetArgument, dev: DevOption = False, gpu: GPUOption = True
):
    """Boots up a shell inside a docker container for the specified target platform."""
    if dev:
        docker_build(target.value, tag="dev")
    docker_exec(target.value, tag="dev" if dev else "latest", use_gpu=gpu)


@app.command(
    context_settings={
        "allow_extra_args": True,
        "ignore_unknown_options": True,
    },
)
def benchmark(
    target: TargetArgument,
    model_path: ModelPathOption,
    ctx: typer.Context,
    full: Annotated[
        bool,
        typer.Option(
            ..., help="Runs the full benchmark using all configurations."
        ),
    ] = False,
    save: Annotated[
        bool, typer.Option(..., help="Saves the benchmark results to a file.")
    ] = False,
):
    """Runs benchmark on the specified target platform.

    Specific target options:




    **RVC2**

    - `--repetitions`: The number of repetitions to perform. Default: `1`

    - `--num-threads`: The number of threads to use for inference. Default: `2`

    ---

    **RVC3**

    - `--requests`: The number of requests to perform. Default: `1`

    ---

    **RVC4**

    - `--profile`: The SNPE profile to use for inference. Default: `"default"`

    - `--num-images`: The number of images to use for inference. Default: `1000`

    ---
    """

    setup_logging(use_rich=True)
    kwargs = {}
    for key, value in zip(ctx.args[::2], ctx.args[1::2]):
        if key.startswith("--"):
            key = key[2:].replace("-", "_")
        else:
            raise typer.BadParameter(f"Unknown argument: {key}")
        kwargs[key] = value
    Benchmark = get_benchmark(target)
    benchmark = Benchmark(str(model_path))
    benchmark.run(full=full, save=save, **kwargs)


@app.command()
def convert(
    target: TargetArgument,
    path: PathOption = None,
    output_dir: OutputDirOption = None,
    dev: DevOption = False,
    to: FormatOption = Format.NATIVE,
    gpu: GPUOption = True,
    main_stage: Annotated[
        Optional[str],
        typer.Option(
            ...,
            "--main-stage",
            "-m",
            help="Name of the stage with the main model. "
            "Only needed for multistage configs and when converting to NN Archive. "
            "When converting fron NN Archive, the stage names are named the "
            "same as the model files without the suffix.",
        ),
    ] = None,
    archive_preprocess: Annotated[
        bool,
        typer.Option(
            help="Add the pre-processing to the NN archive instead of the model. "
            "In case of conversion from archive to archive, it moves the "
            "preprocessing to the new archive.",
        ),
    ] = False,
    opts: OptsArgument = None,
):
    """Exports the model for the specified target platform."""

    tag = "dev" if dev else "latest"
    if dev:
        docker_build(target.value.lower(), tag=tag)

    if archive_preprocess and to != Format.NN_ARCHIVE:
        raise ValueError(
            "--archive-preprocess can only be used with --to nn_archive"
        )

    setup_logging(use_rich=True)
    if in_docker():
        logger = logging.getLogger(__name__)
        try:
            cfg, archive_cfg, _main_stage = get_configs(path, opts)
            main_stage = main_stage or _main_stage
            is_multistage = len(cfg.stages) > 1
            if is_multistage and main_stage is None:
                raise ValueError(
                    "Main stage name must be provided for multistage models."
                )
            preprocessing = {}
            if archive_preprocess:
                cfg, preprocessing = extract_preprocessing(cfg)

            output_path = get_output_dir_name(target, cfg.name, output_dir)
            output_path.mkdir(parents=True, exist_ok=True)
            reset_logging()
            setup_logging(
                file=str(output_path / "modelconverter.log"), use_rich=True
            )
            if is_multistage:
                from modelconverter.packages.multistage_exporter import (
                    MultiStageExporter,
                )

                exporter = MultiStageExporter(
                    target=target, config=cfg, output_dir=output_path
                )
            else:
                exporter = get_exporter(target)(
                    config=next(iter(cfg.stages.values())),
                    output_dir=output_path,
                )

            out_models = exporter.run()
            if not isinstance(out_models, list):
                out_models = [out_models]
            if to == Format.NN_ARCHIVE:
                from modelconverter.packages.base_exporter import Exporter

                logger.info("Converting to NN archive")
                assert main_stage is not None
                if len(out_models) > 1:
                    model_name = f"{main_stage}{out_models[0].suffix}"
                else:
                    model_name = out_models[0].name
                nn_archive = modelconverter_config_to_nn(
                    cfg,
<<<<<<< HEAD
                    target,
                    archive_cfg,
                    preprocessing,
                    main_stage,
                    exporter.inference_model_path
                    if isinstance(exporter, Exporter)
                    else exporter.exporters[main_stage].inference_model_path,
=======
                    Path(model_name),
                    archive_cfg,
                    preprocessing,
                    main_stage,
>>>>>>> 0e95d506
                )
                generator = ArchiveGenerator(
                    archive_name=f"{cfg.name}.{target.value.lower()}",
                    save_path=str(output_path),
                    cfg_dict=nn_archive.model_dump(),
                    executables_paths=[
                        str(out_model) for out_model in out_models
                    ]
                    + [str(output_path / "buildinfo.json")],
                )
                out_models = [generator.make_archive()]
                logger.info(f"Model exported to {out_models[0]}")

            if isinstance(exporter.config, SingleStageConfig):
                upload_url = exporter.config.output_remote_url
                put_file_plugin = exporter.config.put_file_plugin
            else:
                _cfg = next(iter(exporter.config.stages.values()))
                upload_url = _cfg.output_remote_url
                put_file_plugin = _cfg.put_file_plugin

            for model_path in out_models:
                if upload_url is not None:
                    logger.info(f"Uploading {model_path} to {upload_url}")
                    upload_file_to_remote(
                        model_path,
                        upload_url,
                        put_file_plugin,
                    )

                logger.info("Conversion finished successfully")
        except ModelconverterException:
            logger.exception(
                "Encountered an exception in the conversion process!"
            )
            exit(1)
        except Exception:
            logger.exception("Encountered an unexpected error!")
            exit(2)
    else:
        args = [
            "convert",
            target.value,
            "--to",
            to.value,
            "--archive-preprocess"
            if archive_preprocess
            else "--no-archive-preprocess",
        ]
        if main_stage is not None:
            args.extend(["--main-stage", main_stage])
        if output_dir is not None:
            args.extend(["--output-dir", output_dir])
        if path is not None:
            args.extend(["--path", path])
        if opts is not None:
            args.extend(opts)
        docker_exec(target.value, *args, tag=tag, use_gpu=gpu)


def version_callback(value: bool):
    if value:
        typer.echo(f"ModelConverter Version: {version(__package__)}")
        raise typer.Exit()


@app.callback()
def common(
    _: Annotated[
        bool,
        typer.Option(
            "--version",
            callback=version_callback,
            help="Show version and exit.",
        ),
    ] = False,
):
    pass


if __name__ == "__main__":
    app()<|MERGE_RESOLUTION|>--- conflicted
+++ resolved
@@ -439,21 +439,13 @@
                 else:
                     model_name = out_models[0].name
                 nn_archive = modelconverter_config_to_nn(
-                    cfg,
-<<<<<<< HEAD
-                    target,
+                    Path(model_name),
                     archive_cfg,
                     preprocessing,
                     main_stage,
                     exporter.inference_model_path
                     if isinstance(exporter, Exporter)
                     else exporter.exporters[main_stage].inference_model_path,
-=======
-                    Path(model_name),
-                    archive_cfg,
-                    preprocessing,
-                    main_stage,
->>>>>>> 0e95d506
                 )
                 generator = ArchiveGenerator(
                     archive_name=f"{cfg.name}.{target.value.lower()}",
