--- conflicted
+++ resolved
@@ -1,13 +1,9 @@
 import pkg_resources
 from luxonis_ml.utils import PUT_FILE_REGISTRY
 
-<<<<<<< HEAD
 from .hub import *
 
-__version__ = "0.3.0"
-=======
 __version__ = "0.3.1"
->>>>>>> 7f59f22c
 
 
 def load_put_file_plugins() -> None:
