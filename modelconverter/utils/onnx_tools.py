--- conflicted
+++ resolved
@@ -320,11 +320,7 @@
                     sess_options.optimized_model_filepath
                 )
 
-<<<<<<< HEAD
-                Path.unlink(Path(sess_options.optimized_model_filepath))
-=======
                 Path(sess_options.optimized_model_filepath).unlink()
->>>>>>> 5fda7b94
 
         optimized_onnx_model, _ = simplify(
             optimized_onnx_model, perform_optimization=False
