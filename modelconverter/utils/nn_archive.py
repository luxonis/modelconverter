--- conflicted
+++ resolved
@@ -14,12 +14,9 @@
 
 from modelconverter.utils.config import Config
 from modelconverter.utils.constants import MISC_DIR
-<<<<<<< HEAD
 from modelconverter.utils.metadata import get_metadata
 from modelconverter.utils.layout import guess_new_layout, make_default_layout
 from modelconverter.utils.types import Target
-=======
->>>>>>> 0e95d506
 
 
 def get_archive_input(cfg: NNArchiveConfig, name: str) -> NNArchiveInput:
@@ -137,50 +134,13 @@
     model_metadata = get_metadata(model_path)
 
     cfg = config.stages[main_stage_key]
-<<<<<<< HEAD
+
     archive_cfg = {
         "config_version": "1.0",
         "model": {
             "metadata": {
-                "name": main_stage_key,
-                "path": f"{main_stage_key}{target.suffix}",
-=======
-    archive_cfg = NNArchiveConfig(
-        **{
-            "config_version": "1.0",
-            "model": {
-                "metadata": {
-                    "name": model_name.stem,
-                    "path": str(model_name),
-                },
-                "inputs": [
-                    {
-                        "name": inp.name,
-                        "shape": inp.shape,
-                        "dtype": inp.data_type.value,
-                        "input_type": "image",
-                        "preprocessing": {
-                            "mean": [0] * len(inp.mean_values)
-                            if inp.mean_values
-                            else None,
-                            "scale": [1] * len(inp.scale_values)
-                            if inp.scale_values
-                            else None,
-                            "reverse_channels": False,
-                            "interleaved_to_planar": False,
-                        },
-                    }
-                    for inp in cfg.inputs
-                ],
-                "outputs": [
-                    {
-                        "name": out.name,
-                        "dtype": out.data_type.value,
-                    }
-                    for out in cfg.outputs
-                ],
-                "heads": orig_nn.model.heads if orig_nn else [],
->>>>>>> 0e95d506
+                "name": model_name.stem,
+                "path": str(model_name),
             },
             "inputs": [],
             "outputs": [],
@@ -256,14 +216,8 @@
             raise ValueError(
                 "Multistage NN Archives must sxpecify 1 head in the archive config"
             )
-<<<<<<< HEAD
         head = archive.model.heads[0]
-        head.postprocessor_path = f"{post_stage_key}{target.suffix}"
-    return archive
-=======
-        head = archive_cfg.model.heads[0]
         head.metadata.postprocessor_path = (
             f"{post_stage_key}{model_name.suffix}"
         )
-    return archive_cfg
->>>>>>> 0e95d506
+    return archive