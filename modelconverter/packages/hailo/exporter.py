import importlib
import shutil
import sys
from contextlib import contextmanager
from logging import getLogger
from pathlib import Path
from typing import Any, Dict, List, Tuple

import numpy as np
import tensorflow as tf

from modelconverter.utils import exit_with, read_image
from modelconverter.utils.config import (
    ImageCalibrationConfig,
    SingleStageConfig,
)
from modelconverter.utils.types import Target

from ..base_exporter import Exporter

logger = getLogger(__name__)


@contextmanager
def _replace_module(original, substitute):
    original_module = importlib.import_module(original)
    substitute_module = importlib.import_module(substitute)

    sys.modules[original] = substitute_module
    try:
        yield
    finally:
        sys.modules[original] = original_module


@contextmanager
def _replace_pydantic():
    # NOTE: hailo_sdk_client is incompatible with pydantic v2, which
    # is used in `luxonis_ml`. This is a workaround to make it work.
    with _replace_module("pydantic", "pydantic.v1"):
        with _replace_module("pydantic.errors", "pydantic.v1.errors"):
            yield


with _replace_pydantic():
    import hailo_model_optimization.acceleras.utils.logger as _acc_logger
    import hailo_sdk_common.logger.logger as _cmn_logger

    # NOTE: Replacing built-in hailo loggers with our own.
    logger.verbose = logger.debug  # type: ignore
    logger.important = logger.info  # type: ignore
    _cmn_logger._g_logger = logger
    _acc_logger._g_logger = logger
    import hailo_sdk_client
    from hailo_sdk_client import ClientRunner


class HailoExporter(Exporter):
    target: Target = Target.HAILO

    def __init__(self, config: SingleStageConfig, output_dir: Path):
        super().__init__(config=config, output_dir=output_dir)
        self.optimization_level = config.hailo.optimization_level
        self.compression_level = config.hailo.compression_level
        self.batch_size = config.hailo.batch_size
<<<<<<< HEAD
        self.disable_compilation = config.hailo.disable_compilation
        self._alls: List[str] = []
=======
        self.early_stop = config.hailo.early_stop
        self.hw_arch = config.hailo.hw_arch
>>>>>>> 6e157e74
        if not tf.config.list_physical_devices("GPU"):
            logger.error(
                "No GPU found. Setting optimization and compression level to 0."
            )
            self.optimization_level = 0
            self.compression_level = 0

    def _get_start_nodes(self):
        start_nodes = []
        net_input_shapes = {}
        for name, inp in self.inputs.items():
            start_nodes.append(name)
            if inp.shape is not None:
                net_input_shapes[inp.name] = inp.shape
        return start_nodes, net_input_shapes

    def _get_end_nodes(self):
        end_nodes = []
        for name in self.outputs:
            # TODO: output dtypes
            end_nodes.append(name)
        return end_nodes

    def export(self) -> Path:
        runner = ClientRunner(hw_arch=self.hw_arch)
        start_nodes, net_input_shapes = self._get_start_nodes()

        logger.info("Translating model to Hailo IR.")
        if self.is_tflite:
            runner.translate_tf_model(
                str(self.input_model),
                self.input_model.stem,
                start_node_names=start_nodes,
                tensor_shapes=net_input_shapes,
                end_node_names=self._get_end_nodes(),
            )
        else:
            runner.translate_onnx_model(
                str(self.input_model),
                self.input_model.stem,
                start_node_names=start_nodes,
                net_input_shapes=net_input_shapes,
                end_node_names=self._get_end_nodes(),
            )
        logger.info("Model translated to Hailo IR.")
        har_path = self.input_model.with_suffix(".har")
        runner.save_har(har_path)
        if self._disable_calibration:
            self._inference_model_path = har_path
            return har_path

        quantized_har_path = self._calibrate(har_path)
        self._inference_model_path = Path(quantized_har_path)
        if self.disable_compilation:
            logger.warning("Compilation disabled, skipping compilation.")
            copy_path = Path(quantized_har_path).parent / (
                Path(quantized_har_path).stem + "_copy.har"
            )
            shutil.copy(
                quantized_har_path,
                copy_path,
            )
            return copy_path

        runner = ClientRunner(hw_arch=self.hw_arch, har=quantized_har_path)
        hef = runner.compile()

        hef_path = self.input_model.with_suffix(".hef")
        with open(hef_path, "wb") as hef_file:
            hef_file.write(hef)
        return hef_path

    def _get_calibration_data(
        self, runner: ClientRunner
    ) -> Dict[str, np.ndarray]:
        data = {}
        for orig_name, inp in self.inputs.items():
            name, shape = self._get_hn_layer_info(runner, orig_name)
            shape = shape[1:]

            calib = inp.calibration
            assert isinstance(calib, ImageCalibrationConfig)

            images = self.read_img_dir(calib.path, calib.max_images)
            calib_dataset = np.zeros((len(images), *shape), dtype=np.float32)

            if len(shape) == 3:
                H, W, C = shape
                shape = [C, H, W]

            for idx, img_path in enumerate(images):
                img = read_image(
                    img_path,
                    [1, *shape],
                    inp.encoding.to,
                    calib.resize_method,
                    data_type=inp.data_type,
                    transpose=False,
                )
                if len(shape) == 3 and img.shape == (1, *shape):
                    img = np.transpose(img, (0, 2, 3, 1))

                calib_dataset[idx] = img

            data[name] = calib_dataset

        return data

    def _calibrate(self, har_path: Path) -> str:
        logger.info("Calibrating model.")

        runner = ClientRunner(hw_arch=self.hw_arch, har=str(har_path))
        alls = self._get_alls(runner)
        logger.info(f"Using the following configuration: {alls}")

        calib_dataset = self._get_calibration_data(runner)

        runner.load_model_script(alls)
        runner.optimize(calib_dataset)

        quantized_model_har_path = self._attach_suffix(
            har_path, "quantized.har"
        )
        runner.save_har(quantized_model_har_path)
        logger.info("Model calibration finished.")
        return str(quantized_model_har_path)

    @staticmethod
    def _get_hn_layer_info(
        runner: ClientRunner, name: str
    ) -> Tuple[str, List[int]]:
        for hn_name, params in runner.get_hn_dict()["layers"].items():
            if name in params.get("original_names", []):
                return hn_name, [1, *(params["input_shapes"][0])[1:]]
        raise RuntimeError(
            f"Could not find HN layer name for {name}. This should not happen."
        )

    def _get_alls(self, runner: ClientRunner) -> str:
        alls = self.config.hailo.alls
        alls.append(
            f"model_optimization_flavor("
            f"optimization_level={self.optimization_level}, "
            f"compression_level={self.compression_level}, "
            f"batch_size={self.batch_size})"
        )
        for name, inp in self.inputs.items():
            safe_name = name.replace(".", "")

            hn_name, _ = self._get_hn_layer_info(runner, name)

            if inp.shape is None:
                exit_with(
                    ValueError(f"Input `{name}` has no shape specified.")
                )
            if not all(x is not None for x in inp.shape):
                exit_with(ValueError(f"Input `{name}` has dynamic shape."))

            if self.is_tflite:
                values_len = inp.shape[-1]
            else:
                values_len = inp.shape[1]

            assert values_len is not None
            scale_values = inp.scale_values or [1.0] * values_len
            mean_values = inp.mean_values or [0.0] * values_len
            alls.append(
                f"normalization_{safe_name} = normalization("
                f"{mean_values},{scale_values},{hn_name})"
            )

            if inp.reverse_input_channels:
                alls.append(
                    f"bgr_to_rgb_{safe_name} = input_conversion("
                    f"{hn_name},bgr_to_rgb)"
                )

        self._alls = alls
        return "\n".join(alls)

    def exporter_buildinfo(self) -> Dict[str, Any]:
        return {
            "hailo_version": hailo_sdk_client.__version__,
            "optimization_level": self.optimization_level,
            "compression_level": self.compression_level,
            "alls": self._alls,
        }<|MERGE_RESOLUTION|>--- conflicted
+++ resolved
@@ -63,13 +63,9 @@
         self.optimization_level = config.hailo.optimization_level
         self.compression_level = config.hailo.compression_level
         self.batch_size = config.hailo.batch_size
-<<<<<<< HEAD
         self.disable_compilation = config.hailo.disable_compilation
         self._alls: List[str] = []
-=======
-        self.early_stop = config.hailo.early_stop
         self.hw_arch = config.hailo.hw_arch
->>>>>>> 6e157e74
         if not tf.config.list_physical_devices("GPU"):
             logger.error(
                 "No GPU found. Setting optimization and compression level to 0."
