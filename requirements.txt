Pillow
PyYAML
gcsfs
luxonis-ml[data,nn_archive] >= 0.5.0
onnx>=1.17.0
onnxruntime
onnxsim
s3fs
s3transfer
typer
docker
keyring
onnx_graphsurgeon
onnxoptimizer
wget
<<<<<<< HEAD
aiobotocore<2.18
=======
aiobotocore<2.18 # to be removed after luxonis-ml>=0.6.0
>>>>>>> d37a50a5
<|MERGE_RESOLUTION|>--- conflicted
+++ resolved
@@ -13,8 +13,4 @@
 onnx_graphsurgeon
 onnxoptimizer
 wget
-<<<<<<< HEAD
-aiobotocore<2.18
-=======
-aiobotocore<2.18 # to be removed after luxonis-ml>=0.6.0
->>>>>>> d37a50a5
+aiobotocore<2.18 # to be removed after luxonis-ml>=0.6.0